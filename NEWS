<<<<<<< HEAD
7.1.0
 - Query tuples straight into `std::tuple` using `transaction::stream()`!
 - And, `stream_from` now supports more or less arbitrary queries.
 - Streaming data is now more efficient.
 - The table name in `stream_from` is now escaped.
 - You can now "convert" strings to `std::string_view`.  Mind your lifetimes!
 - If a `stream_from` row fails to convert, you can no longer retry it.
 - Obsolete Windows build docs are gone.
=======
7.0.4
 - Fix possible crash in `connection::connection_string` (#290).
 - Fix filtering of default values in `connection::connection_string` (#288).
 - Deprecate `row::swap` and public inheritance of iterators from `row`.
 - More copy/move/default constructors/assignments on result iterators.
 - More copy/move/default constructors/assignments on row iterators.
>>>>>>> 4667612d
7.0.3
 - Fixed misreporting of broken connection as `sql_error` (#280).
 - Replaced non-ASCII test texts with escape codes (#282, #283).
 - `ilostream` could truncate at `0xff` byte at buffer boundary (#284, #286).
7.0.2
 - New query function: `query_value`, queries and converts a single value.
 - A `stream_from` stream can now be iterated.
 - More callable types qualify as transactors, thanks to `std::invoke`.
7.0.1
 - Windows build fixes.
 - Documentation for writing your own string conversions.
 - `transaction_rollback` and children are now `sql_error`, not just `failure`.
7.0.0
 - Bumped minimum required C++ version to C++17.
 - Everything has changed.  If you're porting from older versions, be careful!
 - There is now only one connection class: `connection`.
 - Removed tablereader/tablewriter, replaced by stream_from/stream_to.
 - Removed obsolete transactor framework, replaced by post-C++11 one.
 - Removed old ways of invoking parameterised and prepared statements.
 - Session variables are no longer cached.
 - If you do weird stuff with setting/getting variables, it may break.
 - Reading a variable written from raw SQL, procedures, etc, will now work.
 - Prepared statements are now registered immediately.
 - If you do weird stuff with preparing/unpreparing statements, it may break.
 - Changed exceptions and errors for many error situations.
 - Mishandling prepared statements will now break the connection.
 - Many string references and const char pointers are now `std::string_view`.
 - New `zview` class wraps `string_view` for string with terminating zero.
 - The `stream_base` abstract base class is gone.
 - Transactions no longer have an `isolation_tag` nested type.
 - The `isolation_traits` type is gone.
 - There's no more `pqxx_exception`.  Complicated things too much.
 - `pqxx::string_traits<>::name()` has been replaced with `pqxx::type_name`.
 - `to_string()` can now handle `std::vector` (to produce an SQL array).
 - All `from_string()` that took a C string now take a `std::string_view`.
 - There are now separate `string_traits` and `null_traits` templates.
 - Enums outside classes are now scoped enums.
 - `error_verbosity` is no longer nested in connection.
 - `connection::get_verbosity` is gone.
 - Some enums have changed names: `accesspolicy` to `access_policy`, and so on.
 - `dynamic_params` now accepts an accessor.
 - Fixed "const" support in arguments to parameterised/prepared statements.
 - Connection objects can now be moved.
 - `connections::options()` has been replaced by `connection_string()`.
 - Replaced pqxx-fulltest with `test_all.py`.
 - Some `size_type` have changed to different types, to match current libpq.
 - Internal overflows are more consistently caught and reported.
 - Deprecated items have been removed.
 - Large objects now require backend version 9.3 or better.
 - Seeking inside large objects now supports 64-bit sizes.
 - Visual Studio project files and sample headers are gone.  Use CMake.
 - MinGW Makefiles are gone.  Use `configure` or CMake.
 - Need PostgreSQL 10 to use robusttransaction.
 - `robusttransaction` no longer uses a log table.  Feel free to drop it.
6.4.4
 - Use pkg-config if pg-config is not available.
 - In CMake build, prefer CMake's config headers over any found in source tree.
6.4.3
 - Updated copyright strings.
 - Added missing "stream" headers to autotools-based install.
 - Added stream headers to pqxx/pqxx header.
6.4.2
 - Fix mistake for Windows in 6.4.1: use PQfreemem, not std::free.
 - Easily enable runtime checks in configure: "--enable-audit".
 - Enable optimisation in CircleCI build.
6.4.1
 - Fixed more memory leaks.
6.4.0
 - Half fix, half work around nasty notice processor life time bug.
 - Fix selective running of tests: "test/unit/runner test_infinities".
 - Added some missing `std::` qualifications.
6.3.3
 - Throw more appropriate error when unable to read client encoding.
 - CMake build fixes.
6.3.2
 - Conversion errors no longer throw pqxx::failure; always conversion_error!
 - Use C++17's built-in numeric string conversions, if available.
 - Query numeric precision in a more sensible, standard way.
 - Avoid "dead code" warning.
 - Replace obsolete autoconf macros.
 - Remove all "using namespace std".
 - CMake build fixes.
6.3.1
 - Windows compile fix (CALLBACK is a macro there).
 - Work around Visual Studio 2017 not supporting ISO 646.
6.3.0
 - New "table stream" classes by Joseph Durel: stream_from/stream_to.
 - Support weird characters in more identifiers: cursors, notifcations, etc.
 - Connection policies are deprecated.  It'll all be one class in 7.0!
 - Connection deactivation/reactivation is deprecated.
 - Some items that were documented as deprecated are now also declared as such.
 - Fix Windows bug where WSAPoll was never used.  Thanks dpolunin.
 - Fix Windows CMake build to link to socket libraries.  Thanks dpolunin.
 - Various other changes to the CMake build.
 - Fix failure when doing multiple string conversions with Visual C++.
 - Fix nested project builds in CMake.  Thanks Andrew Brownsword.
 - In Visual Studio, build for host architecture, not "x64".
 - Fix string conversion link error in Visual Studio.  Thanks Ivan Poiakov.
 - Fix string conversion to bool for "1".  Thanks Amaracs.
 - Fix in escaping of strings in arrays.  Thanks smirql.
 - Faster copying of results of large queries.  Thanks Vsevolod Strukchinsky.
 - Starting to handle encodings properly!  Thanks to Joseph Durel.
 - No longer using std::iterator (deprecated in C++17).
6.2.5
 - Removed deprecated pqxx-config.
 - Build fix on Visual C++ when not defining NOMINMAX.
 - Reduce setup code for string conversions, hopefully improving speed.
 - Allow nul bytes in tablereader.
 - Support defining string conversions for enum types.
 - Fixed const/pure attributes warning in gcc 8.
 - Updated build documentation to mention CMake option.
 - Fixed a floating-point string conversion failure with Visual Studio 2017.
6.2.4
 - Fix builds in paths containing non-ASCII characters.
 - New macro: PQXX_HIDE_EXP_OPTIONAL (to work around a client build error).
6.2.3
 - Build fixes.
6.2.2
 - Variable number of arguments to prepared or parameterised statement (#75).
 - Windows build fix (#76).
6.2.1
 - Compile fixes.
6.2.0
 - At last!  A check against version mismatch between library and headers.
 - Small compile fixes.
6.1.1
 - Small compile fixes.
 - A particular error string would always come out empty.
6.1.0
 - Dependencies among headers have changed.  You may need extra includes.
 - Library headers now include "*.hxx" directly, not the user-level headers.
 - Supports parsing of SQL arrays, when using "ASCII-like" encodings.
6.0.0
 - C++11 is now required.  Your compiler must have shared_ptr, noexcept, etc.
 - Removed configure.ac.in; we now use configure.ac directly.
 - Removed pqxx::items.  Use the new C++11 initialiser syntax.
 - Removed maketemporary.  We weren't using it.
 - Can now be built outside the source tree.
 - New, simpler, lambda-friendly transactor framework.
 - New, simpler, prepared statements and parameterised statements.
 - Result rows can be passed around independently.
 - New exec0(): perform query, expect zero rows of data.
 - New exec1(): perform query, expect (and return) a single row of data.
 - New exec_n(): perform query, expect exactly n rows of data.
 - No longer defines Visual Studio's NOMINMAX in headers.
 - Much faster configure script.
 - Most configuration items are gone.
 - Retired all existing capability flags.
 - Uses WSAPoll() on Windows.
 - Documentation on readthedocs.org, thanks Tim Sheerman-Chase.
5.1.0
 - Releases after this will require C++11!
 - Internal simplification to pqxx::result.
 - A row object now keeps its result object alive.
 - New exec() variants: "expect & return 1 row," "expect no rows," "expect n."
 - ChangeLog is gone.  It was a drag on maintenance.
5.0.1
 - Exposed sqlstate in sql_error exception class.
5.0
 - The PGSTD namespace alias is gone.  Use the std namespace directly.
 - pqxx::tuple is now pqxx::row, to avoid clashes with std::tuple.
 - Deprecated escape_binary functions dropped.
 - Deprecated notify_listener class dropped.
 - Support for many old compilers dropped.
 - Support for "long long" and "long double" types is always enabled.
 - No longer uses obsolete std::tr1 namespace; use plain std instead.
 - Now requires libpq 9.1 or better.
 - Requires server version 9.1 or better.
 - Support for REPEATABLE READ isolation level added.
 - Makefile fixes for Visual Studio 2013.
 - Supports C++11 and C++14.
 - No longer has obsolete debian & RPM packaging built in.
 - Fixed failure to abort uncommitted subtransactions on destruction.
 - Fixed failure to detect some integer overflows during conversion.
 - Build tooling uses /usr/bin/env python instead of /usr/bin/python.
 - New configure options: --with-postgres-include and --with-postgres-lib.
 - In g++ or compatible compilers, non-exported items are no longer accessible.
 - Many build fixes for various platforms and compilers.
4.0
 - API change: noticers are gone!  Use errorhandlers to capture error output.
 - API change: tablereaders and tablewriters are gone; they weren't safe.
 - API change: prepared statements are now weakly-typed, and much simpler.
 - API change: fields and tuples are now stand-alone classes in ::pqxx.
 - API change: thread-safety field have_strerror_r is now have_safe_strerror.
 - API change: notify_listener has been replaced with notification_receiver.
 - notification_receiver takes a payload parameter.
 - Easier Visual C++ setup.
 - Absolutely requires a libpq version with PQescapeStringConn.
 - Absolutely requires libpq 8.0 or better.
 - Changes for C++0x.
 - Supports clang++.
 - Visual C++ makefiles now support new-style unit tests.
 - Sample headers for more recent Visual Studio versions.
 - Fixes binary-data escaping problems with postgres 9.0.
 - Fixes problems with binary-string handling and escaping.
 - Fixes compatibility problems between 9.x libpq and 7.x backend.
 - quote_name to escape SQL identifiers for use in queries.
 - syntax_error reports error's approximate location in the query.
 - On Windows, now uses ws2_32 instead of wsock32.
 - Various Windows build fixes.
 - Updated for gcc 4.6.0.
 - configure script supports --enable-documentation/--disable-documentation.
 - Streamlined test/release toolchain.
3.1
 - Shared libraries are now versioned by ABI: 3.1 instead of 3.1.0 etc.
 - Threading behaviour is now documented, and can be queried.
 - Version information available at compile time.
 - Supports parameterized statements.
 - Result tuples now support slicing.
 - Configure with --with-tr1=boost to use BOOST shared_ptr.
 - String conversion now has its own header file.
 - Supports read-only transactions.
 - Fixed breakage with Solaris "make".
 - Uses shared_ptr if available.
 - binarystring::str() is no longer cached; no longer returns reference.
 - Fixed problems in Visual C++ Makefile for test suite.
 - Fixed problems with RPM packaging.
 - Fixed build problem on RedHat/CentOS 5.
 - Lets you check whether a prepared statement has been defined.
 - "Varargs" prepared statements.
 - Unnamed prepared statements now supported.
 - Results have iterator as well as const_iterator.
 - Rewrite of robusttransaction logic; may actually do its job now.
 - Connections support async query cancel from signal handler or thread.
 - More documentation for performance features.
3.0
 - Website is now at http://pqxx.org/ (no redirects)
 - Completely replaced cursor classes
 - More helpful error messages on failed connections
 - More detailed hierarchy of constraint-violation exception classes
 - trigger is now called notify_listener, trigger header is now notify-listen
 - New mixin base class pqxx_exception distinguishes libpqxx exception types
 - Quoting is back!  transaction_base::quote() & connection_base::quote()
 - Several build & documentation problems with Visual C++ fixed
 - Compile fixes for gcc 4.2, 4.3
 - Compile fixes for Sun Studio Express 5.9
 - Uses strlcpy() where available, instead of strncpy()
 - Keeps better track of applicable text encodings
 - Fixed bug with prepared statement parameters in separate C++ statements
 - robusttransaction now works for multiple users
 - Pipeline lets you cancel ongoing queries, e.g. because they run for too long
 - Fixed broken escaping of binary values in tablewriter
 - Floating-point types now represented with full precision
 - Proper unit tests for new functionality
 - New traits-based system for adding data types
 - Floating-point infinities now supported
 - Flushing/completing a pipeline now frees up the transaction for other use
 - Completely reworked test suite, builds and runs much faster
 - tablewriter supports writing of raw lines
2.6.9
 - Removed old 1.x API (that means all identifiers with capital letters!)
 - Tested with all current libpq versions and oldest/newest supported backends
 - No longer have old OnCommit()/OnAbort()/OnDoubt() callbacks in transactor!
 - Fixes failure when closing cursors with upper-case letters in their names
 - Fixes bug when adding triggers to connections that aren't open yet
 - Fixes bug when removing triggers
 - Fixes small memory leak when preparing statements
 - Fixes many problems with older backends
 - Fixes bug in result::swap(): protocol versions were not swapped
 - Some errors went undetected when using certain libpq versions
 - Fixes prepared statements on new libpq versions talking to old backends
 - Can estimate server version if libpq does not know how to obtain it
 - Greatly reduced memory usage while escaping strings
 - With Visual C++, creates lib/ directory if not already present
 - Useful error messages when preparing statements
 - Allows prepared statements to be registered explicitly
 - Support for "long long" types; enable with PQXX_ALLOW_LONG_LONG macro
 - Compilation errors for older libpq versions fixed
 - Some new small utility classes for disabling notice processing etc.
 - Result sets remember the queries that yielded them
 - New test script, pqxx-fulltest, tests against all current postgres versions
 - Connections can simulate failure
 - Adds password encryption function
2.6.8
 - Fixes bug: binary parameters to prepared statements truncated at nul bytes
 - New, more specific exception types to distinguish errors from server
 - Resolved serious problems with generated reference documentation
 - Automatically detect Windows socket library with MinGW
 - Windows "make" fixed to run from main directory, not win32
 - Fixes "mktemp" problems on some BSD-based platforms
 - pqxx-config is deprecated; use pkg-config instead
 - On GNU/Linux, uses poll() instead of select() to avoid file descriptor limit
 - Will provide server and protocol version information where available
 - New cursor class, absolute_cursor
2.6.7
 - New escape functions for binary data: transaction_base::esc_raw()
 - Improved detection of socket libraries, especially for MinGW
 - Works around bug in some versions of GNU grep 2.5.1
 - Fixes problem with configuration headers
 - Fixes PQprepare() detection
 - Fixes incomplete Visual C++ Makefile
 - Fixes compile error in workaround for older libpq versions
 - Removes "rpath" link option
2.6.6
 - New, encoding-safe string-escaping functions
 - Upper-case letters now allowed in prepared-statement names
 - Fixes crash in test005
 - More Visual C++ improvements
 - Removed collaboration diagrams from reference docs
 - New templating system for generating Windows Makefiles etc.
2.6.5
 - Visual C++ users: copy win32/common-sample to win32/common before editing it
 - Should fix problems finding socket library on MinGW
 - Even more work on Visual C++ problems
 - Updated documentation for Visual C++ users
 - Fixed bug in prepared statements (mostly visible on Visual C++)
 - Nested transactions work harder to detect backend support
2.6.4
 - Massively improved compatibility with Windows and Visual C++
 - Fixed late initialization of "direct" connection state
 - Fixed problem with initialization of connection capabilities
 - Fixed configuration bug for libpq in nonstandard locations
 - Sample configuration header for libpq found in PostgreSQL 8.1
2.6.3
 - Radical rework of prepared statements; INCOMPATIBLE INTERFACE CHANGE!
 - Dropped support for g++ 2.95
 - Emulate prepared statements support on old libpq or old backend
 - Bug fix: missing tutorial (release script now tests for this)
 - Automatically links in socket library on Windows or Solaris, if needed
 - Bug fix: check for std namespace didn't work
 - Fixes for Cygwin/MSYS/MinGW
2.6.2
 - Bug fix: connection state was not set up properly in some common cases
 - Bug fix: headers were installed in "include" instead of "include/pqxx"
 - Bug fix: sqlesc(string) broke with multibyte or multiple encodings
 - namedclass is now used as a virtual base; affects all subclass constructors
 - Initial implementation of subtransactions
 - Detect more connection capabilities
 - Standard library namespace can be set from configure script's command line
 - Completely reworked connection hierarchy, with separate policy objects
 - Clients can now define their own connection policies
 - Paved the way for client-defined thread synchronization
 - Now lives at http://thaiopensource.org/development/libpqxx/
2.6.1
 - Hugely improved recognition of different strerror_r() versions
 - Resolved link problems with gcc 4.0 and shared library
2.6.0
 - New macro PQXX_SHARED defines whether to use/build libpqxx as shared library
 - Robusttransaction compatible with PostgreSQL 8.1
 - Infrastructure for querying connection/backend capabilities at runtime
 - Greatly improved cursor support
 - Connection reactivation can be inhibited explicitly
 - Tries even harder to make sense of conflicting strerror_r() definitions
 - Detects connection failures that libpq glosses over
 - Reference documentation grouped into more coherent sections
 - Assumes strerror() is threadsafe on systems that have no strerror_r()
 - Now allows connection's socket number to be queried
 - New internal_error class for libpqxx-internal errors
 - With Visual C++, doesn't redefine NOMINMAX if it is defined already
 - Several compatibility improvements for Visual C++
 - Fixes and workarounds for HP-UX and HP aCC compiler
 - Phased old cursor interface out of test suite; tests ported to new interface
 - Added documentation on thread safety
 - New thread safety model
 - Large objects have functions to tell current position
 - Minor updates to tutorial (somebody pay me and I'll do more :)
 - No longer needs libpq-fs.h header
 - Meaningful error messages for ambiguous string conversions fixed
2.5.6
 - Support null parameters to prepared statements (use C-style char pointers)
2.5.5
 - Diagnoses connection failure during result transfer
 - Fixes invalid -R link option in pqxx-config
2.5.4
 - Fix workaround code for older libpq versions without PQunescapeBytea()
 - Work around grep bug in Fedora Core 4 that broke configure in UTF-8 locales
 - In Visual C++, assume libpqxx is a DLL when linking to std library as DLL
 - Missing documentation in distribution archive is back again
 - Export fewer symbols from library binary with gcc 4.0
 - Releases now automatically tested against gcc 4.0
 - Meaningful link errors for additional ambiguous string conversions
 - DLL symbol exports now automatically tested before each release
2.5.3
 - Greatly improved builds on MinGW with MSYS
 - All known problems with MinGW fixed
 - Fix bugs in stream classes that caused failures and crashes with STLport
 - Detects and uses STLport automatically
2.5.2
 - Fix memory leaks
 - Fix problems with NaN (not-a-number values) on some compilers
2.5.1
 - Fix configure script; broke when very recent libpqxx was already installed
 - Fix cursor breakage when "long" is more than 32 bits
 - Fix cases where new-style abort/doubt handlers are used
 - Fix for division-by-zero error in Visual C++ (changed sample headers)
 - Improved checking for strerror_r in configure script
 - Fix for problem MinGW has with configure script
 - Fix spurious failure of Oid check in configure script
2.5.0
 - Fix race condition in removing triggers
 - Fix binary string conversion with older libpq
 - Fix some error strings that may previously have come out wrong
 - No longer includes any libpq headers while compiling client code
 - Improved thread safety: avoid strerror() where possible
 - Prepared statements
 - Translate more error conditions to std::bad_alloc exception
 - Clearer and more specific explanations for configuration failures
 - Improved documentation
 - Looks for standard library in global namespace as well as std
 - Accepts standard C library in std namespace
 - Release script automatically tests with a range of compilers, not just one
 - Compatible with g++ 2.95 again; this time it's tested automatically
2.4.4
 - Fix problems building shared library in Visual C++
 - Fix autobuild in Debian, which was broken by mistake in BSD grep workaround
 - Fix conversion of string to floating-point type NaN
 - Remove stray CVS directories from distribution archive
 - Workaround for Visual C++ problem when issuing messages from destructors
 - Yet more workarounds for Visual C++ bugs
 - Fix situation where connection state might not be restored after failure
 - Fix configuration problem on SunOS
 - Network speedup in connection setup with pending variables and/or triggers
2.4.3
 - Yet more workarounds for bugs in Visual C++ .NET 2003
 - Fixes for SunC++ 5.5
 - On Visual C++, now defines NOMINMAX, fixing large object support
 - Workaround for BSD grep
 - Improvements for builds from CVS
 - Sample config headers for Sun ONE Studio 8
2.4.2
 - Fix minor problems with Apple's version of g++ 3.3
 - Fix problem with MingW on Windows
 - Workarounds and fixes for Visual C++.NET 2003
 - Renewed compatibility with g++ 2.95
 - More sample configuration headers
 - Updated reference documentation
 - Removed assert code
2.4.1
 - Several bugs in icursor_iterator fixed; incompatible interface changes
 - Tightens throw specifications on begin(), end(), size(), capacity()
 - Containers define reference and pointer types
 - Implements swap() in all container types
 - Implements == and != in all container types
 - Stabilizes new (but still limited) cursor interface
 - icursor_iterator thinks purely in stride granularity
 - Introduces </<=/>/>= comparisons for icursor_iterators
 - Allows "adopted SQL cursors" in new cursor interface
 - Reference-counting in binarystrings, so they can be copied (and efficiently)
 - Fixes reference-to-temporary problem with std::reverse_iterator in results
 - Result/tuple reverse_iterators no longer require std::reverse_iterator
 - Includes some sample config headers (in config/sample-headers)
 - Replaces iffy autoconf checks (avoid failures with maintainer mode's -Werror)
 - Fixes incompatibility with some implementations of Unix "cut" program (again)
2.4.0
 - Fixes incompatibility with some implementations of Unix "cut" program
 - Fixes "ptrdiff_t redefinition" problem in some environments
 - More container-like tuples, so fields can be iterated
 - All size_type types are now unsigned
 - More conservative robusttransaction--thanks Tom Lane
 - Stream-like extraction operator for result field conversion
 - Warnings about deprecated headers now suppressed while compiling library
 - Iterator constructors and copy assignments now have empty throw specs
2.3.0
 - Generates MinGW Makefile automatically
 - Documents MinGW build
 - Workaround for missing prepared-statement support
 - Potential bug fixed in closing of connections
 - Fixed incompatibility between new cursor streams and older backends
 - Removed pqxxbench
2.2.9
 - Bugfix in removing trigger
 - Added "failed connection" to regression test
 - Some changes to throw specifications
 - Putting libpq in its own namespace is optional
2.2.8
 - Moved libpq into pqxx::internal::pq namespace
 - New config system separates compiler-related items from libpq-related ones
 - Auto-generates Visual C++ Makefile, should always remain up-to-date now
2.2.7
 - Bugfix: from_string() didn't handle LONG_MIN--thanks Yannick Boivin
2.2.6
 - Complete "pipeline" rewrite, for better exception safety
 - New garbage collection scheme for "result;" constructors now exception-free
2.2.5
 - First new cursor classes!
 - Fixed strange failure in tablewriter during large insertions
 - Updated tutorial
2.2.4
 - New utility class template, items<> for easy container initialization
 - New utility function template, separated_list()
 - Error handling bugfix in tablewriter
 - Fixed tablereader handling of lines ending in empty fields
 - tablereader lines no longer end in newline with old libpq versions
2.2.3
 - Trigger names no longer need to be proper identifiers
 - Compile fixes for g++ 3.4.0 and other modern compilers
 - Tablestreams may specify column lists
 - Deprecated Quote() in favour of sqlesc(); improved quoting
 - Fixed generation of libpqxx.spec
2.2.2
 - Bugfix in fieldstream w.r.t. reading strings on some systems
 - Renamed config.h to internalconfig.h to avoid confusion
 - New connection functions allow client to sleep until notification arrives
 - Notification functions return number of notifications received
 - Even fewer client-visible macros exported by libconfig.h
2.2.1
 - New, 2.x-style string conversions without locale problem
 - Documentation improvements
 - Implemented result::swap()
2.2.0
 - Installs to /usr/local by default, NOT to /usr/local/pqxx like before!
 - Uses Postgres-provided script to find Postgres (thanks Peter Eisentraut)
 - Which means no more configure arguments required on Irix (thanks Arjen Baart)
 - Fixes long-standing bug in result class!
 - New pipeline class for throughput optimization
 - New field stream class: read result field as C++ stream
 - Separate namespace pqxx::internal for definitions not relevant to the user
 - More Windows compilation fixes
 - SUN Workshop 6 compile fixes and workarounds (thanks Jon Meinecke)
 - Implemented reverse_iterator for result class
 - Checks for functional std::reverse_iterator template
 - Preliminary Makefile for MinGW compiler (thanks Pasquale Fersini)
 - Changed the way unique<> works
 - Checks for functional std::count_if()
 - Bugs fixed & test programs added
2.1.3
 - Makefile fixes for Visual C++, thanks Paresh Patel
 - Library ABI versioning implemented, thanks Roger Leigh
 - Uses old SQL isolation level syntax for compatibility, thanks koun@sina.com
 - tablestreams can explicitly complete() before destructor
 - Bugfix in robusttransaction: forgot to set isolation level
 - Fixed off-by-ones in tablewriter escape code
 - tablestreams now use \n-style escape sequences
 - tablestreams support octal numbers
 - Freely definable "null" strings in tablestreams, as originally intended
 - Improved Debian packaging, thanks Roger Leigh
 - tablestreams use libpq's new-style COPY functions, if available
 - Extended automation of build/release procedure
 - tablewriter writes in nonblocking mode to help hide communication latency
 - Can get backend variables as well as set them
 - More configuration macro cleanups
 - Workaround for missing clear() in standard string
 - Merry Christmas!
2.1.2
 - Compile fix for gcc libstdc++ 2.9, thanks Jaroslaw Staniek
 - Moved deprecated functions below current ones
 - Cleanups for Debian packaging (thanks Roger Leigh, new Debian maintainer!)
 - Updated authors listings
 - Bumped ABI version number for the first time (now 2:0:1)
2.1.1
 - More workarounds for gcc 2.95
 - Automated tools keep test makefiles up to date
2.1.0
 - Asynchronous connections
 - Fixed configure --includedir option (thanks Ray Dassen!)
 - Compile fixes for SUN Workshop 6, and one for gcc on FreeBSD 4.8
2.0.0
 - New stable release!
 - Includes all changes since 1.5 release.
 - Workarounds for Microsoft Visual C++ 7 problems.  Thanks Costin Musteata!
 - No longer need to define PQXX_NO_PARTIAL_CLASS_TEMPLATE_SPECIALISATION
 - Integrated Windows configuration into regular configuration
 - Only uses #warning if preprocessor supports it
 - Works on libpq versions without PQ[un]escapeBytea()
1.9.9
 - Minor documentation changes
1.9.8
 - Workaround for compile problem with postgres 7.3
 - Convenience typedef for transaction<>: "work"
1.9.7
 - binarystring rewritten and moved to its own file
 - binarystring::size() does not include terminating null byte!
 - Implemented escaping of binary strings
 - Fix in workaround for missing numeric_limits on some compilers
 - String conversion supported for unsigned char *
 - More helpful link errors for unsupported string conversions
 - Complete test coverage
1.9.6
 - Fixes in "field table" support
 - Improved coexistence with client program's config.h, if any
 - Prefixed autoconf macros used in headers with "PQXX_"
1.9.5
 - Header file contents moved to .hxx files for editor filetype recognition
 - Fixes wrong timestamp for include/pqxx/result in 1.9.4 distribution
1.9.4
 - Fixes Visual C++ build problem when compiling as library
1.9.3
 - Quick release for various minor changes
1.9.2
 - Renamed most public member functions to all-lower-case names
 - <pqxx/all> (previously <pqxx/all.h> is now called <pqxx/pqxx>
1.9.1
 - tablestream destructor crashed if table didn't exist (thanks Sean [Rogers?])
 - Renamed all header files to remove ".h" suffix
 - Tables created by regression test now prefixed with "pqxx" for safety
 - Large objects now considered stable
 - Migrated tutorial from SGML to DocBook XML (thanks Wichert Akkerman)
 - Added tests 57-59
 - Fixed compile error in largeobject
 - Updated Windows makefiles
1.9.0
 - EVERYTHING HAS CHANGED.  Read the list or run into trouble!
 - CURSOR HAS INCOMPATIBLE CHANGES AND MAY BE REPLACED COMPLETELY
 - CACHEDRESULT HAS INCOMPATIBLE CHANGES (won't compile without changes)
 - REVISE YOUR TRANSACTORS; now templatized on transaction type
 - Finally got license file in order
 - Incompatible change in setting transactor quality of service
 - Cursors require serializable isolation level (checked at link time)
 - Renamed Connection_base to connection_base, Connection to connection,
   LazyConnection to lazyconnection
 - Renamed LargeObject to largeobject, LargeObjectAccess to largeobjectaccess
 - Renamed Noticer to noticer
 - Renamed Trigger to trigger
 - Renamed Result to result, Tuple to tuple, Field to field
 - Renamed Unique<> to unique<>
 - Renamed CachedResult to cachedresult
 - Transformed Transaction Taxonomy (TTT):
 - Renamed Transaction_base to transaction_base
 - Renamed Transaction to transaction
 - Renamed Transactor to transactor<> (now a template)
 - Implemented transaction isolation levels as compile-time static properties
 - transaction and robusttransaction now templatized on their isolation levels
 - cachedresult requires serializable isolation level (checked at link time)
 - Now need to include pqxx/transactor.h yourself if you need transactors
 - Large objects require real backend transaction at compile time
 - New type oid and constant oid_none for row identifiers resp. null oid
 - Added some forgotten PQXX_LIBEXPORTs
 - Tweaked documentation in many places
1.8.1
 - By popular request: more convenient way to read field values
 - Documented locale sensitivity of ToString(), FromString(), Field::to()
1.8.0
 - Compiles on gcc 2.95 again (heavy streambuf workarounds in largeobject.h)
 - ConnectionItf renamed to Connection_base, TransactionItf to Transaction_base
 - connectionitf.h is now connection_base.h, transactionitf.h connection_base.h
1.7.8
 - BinaryString class for unescaping bytea strings
 - PQAlloc template keeps track of libpq-allocated objects
 - Removed some consts in Unique<>, ConnectionItf, sorry!
 - Can now set session variables on connections, transactions
1.7.7
 - ./configure also looks for postgres in /usr/local/pgsql
 - test007 now uses SQL_ASCII as its test encoding
 - integrated Greg Hookey's Debian packaging
1.7.6
 - added postgres library (libpq) to dynamic link path
1.7.5
 - added test052 - test055
 - added Result::Tuple::ColumnNumber()
 - also test setting of client encodings
 - removed superfluous versions of to_file() from large object classes
1.7.4
 - new exception class, sql_error, remembers query text
 - moved exception classes to new file include/pqxx/except.h
 - test cases report texts of any failed queries
 - added tools/rmlo.cxx
1.7.3
 - default constructors for connection classes
 - revamped seeking operations on large objects
 - better error messages in large objects
 - added test050, test051
1.7.2
 - more workarounds for Sun CC 5.1, thanks Jeroen van Erp!
 - preliminary support for "named" queries
 - can now Quote() string constants
 - included Doxyfile in distribution archive
 - helps avoid Windows memory allocation problem in DLLs
 - allows setting of client character set encoding
1.7.1
 - regenerated documentation
1.7.0
 - removed all deprecated features
 - connection string documentation in README
 - separate Connection, LazyConnection classes
 - made test001 more concise
 - added test049
1.6.4
 - configure script now respects different std namespace
1.6.3
 - olostream, lostream now flush themselves before closing
 - fixed compilation problems when using ToString<>() on a plain char *
 - compilation fixes for Sun compiler (thanks Jeroen van Erp!)
 - added .pc file for pkgconfig (thanks Ray Dassen!)
1.6.2
 - Debian packaging added to distribution archive
 - new ilostream, olostream, lostream classes
1.6.1
 - large object's cunlink() replaced by remove()
 - default constructor for LargeObject
1.6.0
 - new large objects interface
 - added test048
1.5.0
 - allow result fields to be written to streams
 - removed confusing CachedResult::clear()
 - minor documentation updates
 - added test046, test047
 - added <pqxx/all.h> convenience header
1.4.5
 - fixed crash CachedResult that was less shallow than I thought
 - fixed quoting problem with adopted SQL cursors
1.4.4
 - (forgot to save cursor.cxx with new constructor in 1.4.4, sorry)
1.4.3
 - all tests now have three-digit numbers
 - Cursor can adopt SQL cursor returned by a function
1.4.2
 - bugfix in CachedResult when accessing empty Results
 - minor documentation improvements
1.4.1
 - documents new homepage: http://pqxx.tk/
 - Connection constructor accepts null connect string
 - Exec() now also takes queries as C++ strings
1.4.0
 - Connection::IsOpen() renamed to is_open()
 - NoticeProcessor replaced by Noticer (with C++ linkage)
1.3.7:
 - detects nasty rare problem case with Cursors in unknown positions
1.3.6:
 - fixed detection of missing PQescapeString().  Thanks David Wright!
v1.3.5:
 - documented Windows build procedure
 - fixed problem with upper-case letters in cursor names.  Thanks key88!
2003-01-19 16:00, v1.3.4:
 - support long double type
 - clarified some error messages
2003-01-08 18:45, v1.3.3:
 - fix missing include in test13
2003-01-07 02:30, v1.3.2:
 - configure looks for postgres includes/library in more places, thanks Ray!
2003-01-02 23:00, v1.3.1:
 - bugfix in Cursor positioning
2003-01-02 20:30, v1.3.0:
 - absolute positioning for Cursor
 - better documentation on cursors
 - reduced, but improved test suite output
2002-12-23 17:30, v1.2.8:
 - Cursor::Move() returns number of rows skipped
 - new typedef Cursor::size_type
2002-12-14 23:30, v1.2.7:
 - test suite now distinguishes expected errors from unexpected ones
2002-12-09 20:00, v1.2.6:
 - fixed some Cursor test cases for change in postgres 7.3
 - added important warning to Cursor
2002-12-09 02:00, v1.2.5:
 - added important warning to CachedResult
2002-12-08 14:14, v1.2.4:
 - fixed compile error on some systems in include/pqxx/util.h
2002-12-04 12:00, v1.2.3:
 - workaround for broken <sys/select.h> on some systems
 - fixed Quote() bug
2002-12-03 01:30, v1.2.2:
 - fixed serious CachedResult bug
 - added test41
2002-12-02 17:00, v1.2.1:
 - hopefully fixed cursor bug with PostgreSQL 7.3
2002-12-01 22:00, v1.2.0:
 - new CachedResult class
2002-11-07 13:15, v1.1.4:
 - workaround for missing InvalidOid definition
2002-10-23 16:00, v1.1.3:
 - Cursor & TableStream hierarchy now work on any transaction type
 - get no. of affected rows & oid of inserted row from Result
 - increased test coverage
2002-10-21 01:30, v1.1.2:
 - updated build procedure
 - Debian packaging improvements
2002-09-25 03:00, v1.1.1:
 - supports activating/deactivating of connections
 - various Connection getters now activate deferred connection first
2002-09-23 01:00, v1.1.0:
 - supports lazy connections (added 19 test cases just for these)
 - greatly reduced performance overhead for RobustTransaction
 - removed id field from RobustTransaction's transaction log tables
2002-09-14 20:00, v1.0.1:
 - now lives on GBorg
 - various packaging updates
2002-06-12 17:30, v0.5.1:
 - no longer have to destroy one transaction before creating the next
2002-06-07 17:15, v0.5.0:
 - "make install" now finally installs headers!
 - distribution now includes SGML (DocBook) version of tutorial
2002-06-04 15:00, v0.4.4:
 - may now have multiple triggers with same name on single connection
2002-06-02 23:00, v0.4.3:
 - fixed TableReader problem with \t and \n
2002-06-01 21:00, v0.4.2:
 - hopefully fixes compile problem with broken std::iterator
 - configure no longer requires --with-postgres-include=/usr/include/postgresql
2002-05-29 22:00, v0.4.1:
 - can now also handle bool, unsigned char, short field types
2002-05-27 22:30, v0.4.0:
 - RENAMED Transactor::TRANSACTIONTYPE to argument_type for STL conformance
 - RENAMED Result::Field::name() to Name()
 - documentation improvements
 - minor optimizations
2002-05-18 00:00, v0.3.1:
 - removed broken postgres_fe.h dependency (hopefully permanent fix)
2002-05-12 22:45, v0.3.0:
 - also looks for postgres_fe.h in postgres' internal/ directory (tmp fix)
2002-05-05 01:30, v0.2.3:
 - extensive build instructions in README
 - make check now controlled through PG environment variables
2002-05-04 19:30, v0.2.2:
 - more STL conformance
 - fixed regression test
 - test6 now copies "orgevents" to "events" by default
2002-04-28 23:45 Version bumped to 0.2
2002-04-28 23:45 Self-generated distribution archive
2002-04-27 14:20 Replaced automake symlinks with actual files
2002-04-07 02:30 Released with configure script
2002-03-29 01:15 Not yet released.  Still integrating autogen stuff...<|MERGE_RESOLUTION|>--- conflicted
+++ resolved
@@ -1,4 +1,3 @@
-<<<<<<< HEAD
 7.1.0
  - Query tuples straight into `std::tuple` using `transaction::stream()`!
  - And, `stream_from` now supports more or less arbitrary queries.
@@ -7,14 +6,12 @@
  - You can now "convert" strings to `std::string_view`.  Mind your lifetimes!
  - If a `stream_from` row fails to convert, you can no longer retry it.
  - Obsolete Windows build docs are gone.
-=======
 7.0.4
  - Fix possible crash in `connection::connection_string` (#290).
  - Fix filtering of default values in `connection::connection_string` (#288).
  - Deprecate `row::swap` and public inheritance of iterators from `row`.
  - More copy/move/default constructors/assignments on result iterators.
  - More copy/move/default constructors/assignments on row iterators.
->>>>>>> 4667612d
 7.0.3
  - Fixed misreporting of broken connection as `sql_error` (#280).
  - Replaced non-ASCII test texts with escape codes (#282, #283).
